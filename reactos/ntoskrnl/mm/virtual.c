--- conflicted
+++ resolved
@@ -758,13 +758,8 @@
     KPROCESSOR_MODE PreviousMode = ExGetPreviousMode();
     PEPROCESS Process;
     NTSTATUS Status = STATUS_SUCCESS;
-<<<<<<< HEAD
     SIZE_T BytesWritten = 0;
-    PAGED_CODE();    
-=======
-    ULONG BytesWritten = 0;
     PAGED_CODE();
->>>>>>> ea4870e5
 
     /* Check if we came from user mode */
     if (PreviousMode != KernelMode)
