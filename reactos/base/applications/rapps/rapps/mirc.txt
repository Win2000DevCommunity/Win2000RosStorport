<<<<<<< HEAD
﻿; UTF-8

[Section]
Name = mIRC
Version = 7.19
Licence = Shareware
Description = The most popular client for the Internet Relay Chat (IRC).
Size = 1.9M
Category = 5
URLSite = http://www.mirc.com/
URLDownload = http://download.mirc.com/mirc719.exe
CDPath = none

[Section.0407]
Description = Der populärste Client für Internet Relay Chat (IRC).

[Section.040a]
Description = El más popular cliente para Internet Relay Chat (IRC).

[Section.0415]
Description = Najpopularniejszy klient IRC (Internet Relay Chat).

[Section.0422]
Description = Найпопулярніший клієнт IRC (Internet Relay Chat).
=======
﻿; UTF-8

[Section]
Name = mIRC 7
Version = 7.19
Licence = Shareware
Description = The most popular client for the Internet Relay Chat (IRC).
Size = 1.9M
Category = 5
URLSite = http://www.mirc.com/
URLDownload = http://download.mirc.com/mirc719.exe
CDPath = none

[Section.0407]
Description = Der populärste Client für Internet Relay Chat (IRC).

[Section.040a]
Description = El más popular cliente para Internet Relay Chat (IRC).

[Section.040c]
Description = Le client le plus populaire pour l'Internet Relay Chat (IRC).

[Section.0415]
Description = Najpopularniejszy klient IRC (Internet Relay Chat).

[Section.0422]
Description = Найпопулярніший клієнт IRC (Internet Relay Chat).
>>>>>>> e15adf5d
<|MERGE_RESOLUTION|>--- conflicted
+++ resolved
@@ -1,54 +1,27 @@
-<<<<<<< HEAD
-﻿; UTF-8
-
-[Section]
-Name = mIRC
-Version = 7.19
-Licence = Shareware
-Description = The most popular client for the Internet Relay Chat (IRC).
-Size = 1.9M
-Category = 5
-URLSite = http://www.mirc.com/
-URLDownload = http://download.mirc.com/mirc719.exe
-CDPath = none
-
-[Section.0407]
-Description = Der populärste Client für Internet Relay Chat (IRC).
-
-[Section.040a]
-Description = El más popular cliente para Internet Relay Chat (IRC).
-
-[Section.0415]
-Description = Najpopularniejszy klient IRC (Internet Relay Chat).
-
-[Section.0422]
-Description = Найпопулярніший клієнт IRC (Internet Relay Chat).
-=======
-﻿; UTF-8
-
-[Section]
-Name = mIRC 7
-Version = 7.19
-Licence = Shareware
-Description = The most popular client for the Internet Relay Chat (IRC).
-Size = 1.9M
-Category = 5
-URLSite = http://www.mirc.com/
-URLDownload = http://download.mirc.com/mirc719.exe
-CDPath = none
-
-[Section.0407]
-Description = Der populärste Client für Internet Relay Chat (IRC).
-
-[Section.040a]
-Description = El más popular cliente para Internet Relay Chat (IRC).
-
-[Section.040c]
-Description = Le client le plus populaire pour l'Internet Relay Chat (IRC).
-
-[Section.0415]
-Description = Najpopularniejszy klient IRC (Internet Relay Chat).
-
-[Section.0422]
-Description = Найпопулярніший клієнт IRC (Internet Relay Chat).
->>>>>>> e15adf5d
+﻿; UTF-8
+
+[Section]
+Name = mIRC 7
+Version = 7.19
+Licence = Shareware
+Description = The most popular client for the Internet Relay Chat (IRC).
+Size = 1.9M
+Category = 5
+URLSite = http://www.mirc.com/
+URLDownload = http://download.mirc.com/mirc719.exe
+CDPath = none
+
+[Section.0407]
+Description = Der populärste Client für Internet Relay Chat (IRC).
+
+[Section.040a]
+Description = El más popular cliente para Internet Relay Chat (IRC).
+
+[Section.040c]
+Description = Le client le plus populaire pour l'Internet Relay Chat (IRC).
+
+[Section.0415]
+Description = Najpopularniejszy klient IRC (Internet Relay Chat).
+
+[Section.0422]
+Description = Найпопулярніший клієнт IRC (Internet Relay Chat).